--- conflicted
+++ resolved
@@ -20,15 +20,7 @@
 import static org.apache.solr.handler.dataimport.RegexTransformer.GROUP_NAMES;
 import static org.apache.solr.handler.dataimport.RegexTransformer.REPLACE_WITH;
 import static org.apache.solr.handler.dataimport.DataImporter.COLUMN;
-<<<<<<< HEAD
-import static org.apache.solr.handler.dataimport.AbstractDataImportHandlerTestCase.createMap;
-import static org.apache.solr.handler.dataimport.AbstractDataImportHandlerTestCase.getContext;
 
-import org.apache.solr.SolrTestCaseJ4;
-import org.junit.Assert;
-=======
-
->>>>>>> 2ede77ba
 import org.junit.Test;
 
 import java.util.ArrayList;
@@ -42,22 +34,14 @@
  * @version $Id$
  * @since solr 1.3
  */
-<<<<<<< HEAD
-public class TestRegexTransformer extends SolrTestCaseJ4 {
-=======
 public class TestRegexTransformer extends AbstractDataImportHandlerTestCase {
->>>>>>> 2ede77ba
 
   @Test
   public void testCommaSeparated() {
     List<Map<String, String>> fields = new ArrayList<Map<String, String>>();
     // <field column="col1" sourceColName="a" splitBy="," />
     fields.add(getField("col1", "string", null, "a", ","));
-<<<<<<< HEAD
-    Context context = AbstractDataImportHandlerTestCase.getContext(null, null, null, Context.FULL_DUMP, fields, null);
-=======
     Context context = getContext(null, null, null, Context.FULL_DUMP, fields, null);
->>>>>>> 2ede77ba
 
     Map<String, Object> src = new HashMap<String, Object>();
     src.put("a", "a,bb,cc,d");
@@ -77,11 +61,7 @@
     m.put(GROUP_NAMES,",firstName,lastName");
     m.put(REGEX,"(\\w*) (\\w*) (\\w*)");
     fields.add(m);
-<<<<<<< HEAD
-    Context context = AbstractDataImportHandlerTestCase.getContext(null, null, null, Context.FULL_DUMP, fields, null);
-=======
     Context context = getContext(null, null, null, Context.FULL_DUMP, fields, null);
->>>>>>> 2ede77ba
     Map<String, Object> src = new HashMap<String, Object>();
     src.put("fullName", "Mr Noble Paul");
 
@@ -109,12 +89,7 @@
     Map<String, String> fld = getField("name", "string", "'", null, null);
     fld.put(REPLACE_WITH, "''");
     fields.add(fld);
-<<<<<<< HEAD
-    Context context = AbstractDataImportHandlerTestCase.getContext(null, null,
-            null, Context.FULL_DUMP, fields, null);
-=======
     Context context = getContext(null, null, null, Context.FULL_DUMP, fields, null);
->>>>>>> 2ede77ba
 
     Map<String, Object> src = new HashMap<String, Object>();
     String s = "D'souza";
@@ -161,13 +136,8 @@
 
     VariableResolverImpl resolver = new VariableResolverImpl();
     resolver.addNamespace("e", row);
-<<<<<<< HEAD
-    Map<String, String> eAttrs = AbstractDataImportHandlerTestCase.createMap("name", "e");
-    Context context = AbstractDataImportHandlerTestCase.getContext(null, resolver, null, Context.FULL_DUMP, fields, eAttrs);
-=======
     Map<String, String> eAttrs = createMap("name", "e");
     Context context = getContext(null, resolver, null, Context.FULL_DUMP, fields, eAttrs);
->>>>>>> 2ede77ba
 
     Map<String, Object> result = new RegexTransformer().transformRow(row, context);
     assertEquals(5, result.size());
