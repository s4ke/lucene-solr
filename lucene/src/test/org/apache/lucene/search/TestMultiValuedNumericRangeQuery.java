--- conflicted
+++ resolved
@@ -21,17 +21,15 @@
 import java.text.DecimalFormat;
 import java.text.DecimalFormatSymbols;
 
+import org.apache.lucene.analysis.MockAnalyzer;
 import org.apache.lucene.document.Document;
 import org.apache.lucene.document.Field;
 import org.apache.lucene.document.NumericField;
 import org.apache.lucene.index.IndexReader;
 import org.apache.lucene.index.RandomIndexWriter;
-<<<<<<< HEAD
-import org.apache.lucene.store.RAMDirectory;
-=======
 import org.apache.lucene.store.Directory;
->>>>>>> 2ede77ba
 import org.apache.lucene.util.LuceneTestCase;
+import org.apache.lucene.util._TestUtil;
 
 public class TestMultiValuedNumericRangeQuery extends LuceneTestCase {
 
@@ -41,17 +39,10 @@
    * do not interfere with multiple numeric values.
    */
   public void testMultiValuedNRQ() throws Exception {
-<<<<<<< HEAD
-    final Random rnd = newRandom();
-
-    RAMDirectory directory = new RAMDirectory();
-    RandomIndexWriter writer = new RandomIndexWriter(rnd, directory);
-=======
     Directory directory = newDirectory();
     RandomIndexWriter writer = new RandomIndexWriter(random, directory,
         newIndexWriterConfig(TEST_VERSION_CURRENT, new MockAnalyzer())
         .setMaxBufferedDocs(_TestUtil.nextInt(random, 50, 1000)));
->>>>>>> 2ede77ba
     
     DecimalFormat format = new DecimalFormat("00000000000", new DecimalFormatSymbols(Locale.US));
     
@@ -71,13 +62,8 @@
     Searcher searcher=new IndexSearcher(reader);
     num = 50 * RANDOM_MULTIPLIER;
     for (int i = 0; i < num; i++) {
-<<<<<<< HEAD
-      int lower=rnd.nextInt(Integer.MAX_VALUE);
-      int upper=rnd.nextInt(Integer.MAX_VALUE);
-=======
       int lower=random.nextInt(Integer.MAX_VALUE);
       int upper=random.nextInt(Integer.MAX_VALUE);
->>>>>>> 2ede77ba
       if (lower>upper) {
         int a=lower; lower=upper; upper=a;
       }
