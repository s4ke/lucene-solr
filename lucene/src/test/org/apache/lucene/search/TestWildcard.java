--- conflicted
+++ resolved
@@ -24,35 +24,23 @@
 import org.apache.lucene.document.Field;
 import org.apache.lucene.document.Field.Store;
 import org.apache.lucene.document.Field.Index;
-<<<<<<< HEAD
-=======
 import org.apache.lucene.index.MultiFields;
->>>>>>> 2ede77ba
 import org.apache.lucene.index.RandomIndexWriter;
 import org.apache.lucene.index.Term;
 import org.apache.lucene.index.Terms;
 import org.apache.lucene.queryParser.QueryParser;
 
 import java.io.IOException;
-import java.util.Random;
 
 /**
  * TestWildcard tests the '*' and '?' wildcard characters.
  */
 public class TestWildcard
     extends LuceneTestCase {
-<<<<<<< HEAD
-  private Random random;
-=======
->>>>>>> 2ede77ba
   
   @Override
   public void setUp() throws Exception {
     super.setUp();
-<<<<<<< HEAD
-    random = newRandom();
-=======
->>>>>>> 2ede77ba
   }
 
   public void testEquals() {
@@ -253,11 +241,7 @@
   
   private Directory getIndexStore(String field, String[] contents)
       throws IOException {
-<<<<<<< HEAD
-    RAMDirectory indexStore = new RAMDirectory();
-=======
     Directory indexStore = newDirectory();
->>>>>>> 2ede77ba
     RandomIndexWriter writer = new RandomIndexWriter(random, indexStore);
     for (int i = 0; i < contents.length; ++i) {
       Document doc = new Document();
@@ -313,11 +297,7 @@
     };
 
     // prepare the index
-<<<<<<< HEAD
-    RAMDirectory dir = new RAMDirectory();
-=======
     Directory dir = newDirectory();
->>>>>>> 2ede77ba
     RandomIndexWriter iw = new RandomIndexWriter(random, dir);
     for (int i = 0; i < docs.length; i++) {
       Document doc = new Document();
@@ -373,9 +353,6 @@
     }
 
     searcher.close();
-<<<<<<< HEAD
-=======
     dir.close();
->>>>>>> 2ede77ba
   }
 }