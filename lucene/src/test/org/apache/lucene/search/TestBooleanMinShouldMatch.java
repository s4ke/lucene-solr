package org.apache.lucene.search;

/**
 * Licensed to the Apache Software Foundation (ASF) under one or more
 * contributor license agreements.  See the NOTICE file distributed with
 * this work for additional information regarding copyright ownership.
 * The ASF licenses this file to You under the Apache License, Version 2.0
 * (the "License"); you may not use this file except in compliance with
 * the License.  You may obtain a copy of the License at
 *
 *     http://www.apache.org/licenses/LICENSE-2.0
 *
 * Unless required by applicable law or agreed to in writing, software
 * distributed under the License is distributed on an "AS IS" BASIS,
 * WITHOUT WARRANTIES OR CONDITIONS OF ANY KIND, either express or implied.
 * See the License for the specific language governing permissions and
 * limitations under the License.
 */

import org.apache.lucene.util.LuceneTestCase;
import org.apache.lucene.document.Document;
import org.apache.lucene.document.Field;
import org.apache.lucene.index.IndexReader;
import org.apache.lucene.index.RandomIndexWriter;
import org.apache.lucene.index.Term;
import org.apache.lucene.store.Directory;

import java.text.DecimalFormat;
import java.util.Random;

/** Test that BooleanQuery.setMinimumNumberShouldMatch works.
 */
public class TestBooleanMinShouldMatch extends LuceneTestCase {

<<<<<<< HEAD
    private Random rnd;
=======
>>>>>>> 2ede77ba
    private Directory index;
    private IndexReader r;
    private IndexSearcher s;

    @Override
    public void setUp() throws Exception {
        super.setUp();

<<<<<<< HEAD
        rnd = newRandom();
        
=======
>>>>>>> 2ede77ba
        String[] data = new String [] {
            "A 1 2 3 4 5 6",
            "Z       4 5 6",
            null,
            "B   2   4 5 6",
            "Y     3   5 6",
            null,
            "C     3     6",
            "X       4 5 6"
        };

<<<<<<< HEAD
        index = new RAMDirectory();
        RandomIndexWriter w = new RandomIndexWriter(rnd, index);
=======
        index = newDirectory();
        RandomIndexWriter w = new RandomIndexWriter(random, index);
>>>>>>> 2ede77ba

        for (int i = 0; i < data.length; i++) {
            Document doc = new Document();
            doc.add(newField("id", String.valueOf(i), Field.Store.YES, Field.Index.NOT_ANALYZED));//Field.Keyword("id",String.valueOf(i)));
            doc.add(newField("all", "all", Field.Store.YES, Field.Index.NOT_ANALYZED));//Field.Keyword("all","all"));
            if (null != data[i]) {
                doc.add(newField("data", data[i], Field.Store.YES, Field.Index.ANALYZED));//Field.Text("data",data[i]));
            }
            w.addDocument(doc);
        }

        r = w.getReader();
        s = new IndexSearcher(r);
        w.close();
//System.out.println("Set up " + getName());
    }
    
    @Override
<<<<<<< HEAD
    protected void tearDown() throws Exception {
=======
    public void tearDown() throws Exception {
>>>>>>> 2ede77ba
      s.close();
      r.close();
      index.close();
      super.tearDown();
    }


    public void verifyNrHits(Query q, int expected) throws Exception {
        ScoreDoc[] h = s.search(q, null, 1000).scoreDocs;
        if (expected != h.length) {
            printHits(getName(), h, s);
        }
        assertEquals("result count", expected, h.length);
        QueryUtils.check(random, q,s);
    }

    public void testAllOptional() throws Exception {

        BooleanQuery q = new BooleanQuery();
        for (int i = 1; i <=4; i++) {
            q.add(new TermQuery(new Term("data",""+i)), BooleanClause.Occur.SHOULD);//false, false);
        }
        q.setMinimumNumberShouldMatch(2); // match at least two of 4
        verifyNrHits(q, 2);
    }

    public void testOneReqAndSomeOptional() throws Exception {

        /* one required, some optional */
        BooleanQuery q = new BooleanQuery();
        q.add(new TermQuery(new Term("all", "all" )), BooleanClause.Occur.MUST);//true,  false);
        q.add(new TermQuery(new Term("data", "5"  )), BooleanClause.Occur.SHOULD);//false, false);
        q.add(new TermQuery(new Term("data", "4"  )), BooleanClause.Occur.SHOULD);//false, false);
        q.add(new TermQuery(new Term("data", "3"  )), BooleanClause.Occur.SHOULD);//false, false);

        q.setMinimumNumberShouldMatch(2); // 2 of 3 optional 

        verifyNrHits(q, 5);
    }

    public void testSomeReqAndSomeOptional() throws Exception {

        /* two required, some optional */
        BooleanQuery q = new BooleanQuery();
        q.add(new TermQuery(new Term("all", "all" )), BooleanClause.Occur.MUST);//true,  false);
        q.add(new TermQuery(new Term("data", "6"  )), BooleanClause.Occur.MUST);//true,  false);
        q.add(new TermQuery(new Term("data", "5"  )), BooleanClause.Occur.SHOULD);//false, false);
        q.add(new TermQuery(new Term("data", "4"  )), BooleanClause.Occur.SHOULD);//false, false);
        q.add(new TermQuery(new Term("data", "3"  )), BooleanClause.Occur.SHOULD);//false, false);

        q.setMinimumNumberShouldMatch(2); // 2 of 3 optional 

        verifyNrHits(q, 5);
    }

    public void testOneProhibAndSomeOptional() throws Exception {

        /* one prohibited, some optional */
        BooleanQuery q = new BooleanQuery();
        q.add(new TermQuery(new Term("data", "1"  )), BooleanClause.Occur.SHOULD);//false, false);
        q.add(new TermQuery(new Term("data", "2"  )), BooleanClause.Occur.SHOULD);//false, false);
        q.add(new TermQuery(new Term("data", "3"  )), BooleanClause.Occur.MUST_NOT);//false, true );
        q.add(new TermQuery(new Term("data", "4"  )), BooleanClause.Occur.SHOULD);//false, false);

        q.setMinimumNumberShouldMatch(2); // 2 of 3 optional 

        verifyNrHits(q, 1);
    }

    public void testSomeProhibAndSomeOptional() throws Exception {

        /* two prohibited, some optional */
        BooleanQuery q = new BooleanQuery();
        q.add(new TermQuery(new Term("data", "1"  )), BooleanClause.Occur.SHOULD);//false, false);
        q.add(new TermQuery(new Term("data", "2"  )), BooleanClause.Occur.SHOULD);//false, false);
        q.add(new TermQuery(new Term("data", "3"  )), BooleanClause.Occur.MUST_NOT);//false, true );
        q.add(new TermQuery(new Term("data", "4"  )), BooleanClause.Occur.SHOULD);//false, false);
        q.add(new TermQuery(new Term("data", "C"  )), BooleanClause.Occur.MUST_NOT);//false, true );

        q.setMinimumNumberShouldMatch(2); // 2 of 3 optional 

        verifyNrHits(q, 1);
    }

    public void testOneReqOneProhibAndSomeOptional() throws Exception {

        /* one required, one prohibited, some optional */
        BooleanQuery q = new BooleanQuery();
        q.add(new TermQuery(new Term("data", "6"  )), BooleanClause.Occur.MUST);// true,  false);
        q.add(new TermQuery(new Term("data", "5"  )), BooleanClause.Occur.SHOULD);//false, false);
        q.add(new TermQuery(new Term("data", "4"  )), BooleanClause.Occur.SHOULD);//false, false);
        q.add(new TermQuery(new Term("data", "3"  )), BooleanClause.Occur.MUST_NOT);//false, true );
        q.add(new TermQuery(new Term("data", "2"  )), BooleanClause.Occur.SHOULD);//false, false);
        q.add(new TermQuery(new Term("data", "1"  )), BooleanClause.Occur.SHOULD);//false, false);

        q.setMinimumNumberShouldMatch(3); // 3 of 4 optional 

        verifyNrHits(q, 1);
    }

    public void testSomeReqOneProhibAndSomeOptional() throws Exception {

        /* two required, one prohibited, some optional */
        BooleanQuery q = new BooleanQuery();
        q.add(new TermQuery(new Term("all",  "all")), BooleanClause.Occur.MUST);//true,  false);
        q.add(new TermQuery(new Term("data", "6"  )), BooleanClause.Occur.MUST);//true,  false);
        q.add(new TermQuery(new Term("data", "5"  )), BooleanClause.Occur.SHOULD);//false, false);
        q.add(new TermQuery(new Term("data", "4"  )), BooleanClause.Occur.SHOULD);//false, false);
        q.add(new TermQuery(new Term("data", "3"  )), BooleanClause.Occur.MUST_NOT);//false, true );
        q.add(new TermQuery(new Term("data", "2"  )), BooleanClause.Occur.SHOULD);//false, false);
        q.add(new TermQuery(new Term("data", "1"  )), BooleanClause.Occur.SHOULD);//false, false);

        q.setMinimumNumberShouldMatch(3); // 3 of 4 optional 

        verifyNrHits(q, 1);
    }

    public void testOneReqSomeProhibAndSomeOptional() throws Exception {

        /* one required, two prohibited, some optional */
        BooleanQuery q = new BooleanQuery();
        q.add(new TermQuery(new Term("data", "6"  )), BooleanClause.Occur.MUST);//true,  false);
        q.add(new TermQuery(new Term("data", "5"  )), BooleanClause.Occur.SHOULD);//false, false);
        q.add(new TermQuery(new Term("data", "4"  )), BooleanClause.Occur.SHOULD);//false, false);
        q.add(new TermQuery(new Term("data", "3"  )), BooleanClause.Occur.MUST_NOT);//false, true );
        q.add(new TermQuery(new Term("data", "2"  )), BooleanClause.Occur.SHOULD);//false, false);
        q.add(new TermQuery(new Term("data", "1"  )), BooleanClause.Occur.SHOULD);//false, false);
        q.add(new TermQuery(new Term("data", "C"  )), BooleanClause.Occur.MUST_NOT);//false, true );

        q.setMinimumNumberShouldMatch(3); // 3 of 4 optional 

        verifyNrHits(q, 1);
    }

    public void testSomeReqSomeProhibAndSomeOptional() throws Exception {

        /* two required, two prohibited, some optional */
        BooleanQuery q = new BooleanQuery();
        q.add(new TermQuery(new Term("all",  "all")), BooleanClause.Occur.MUST);//true,  false);
        q.add(new TermQuery(new Term("data", "6"  )), BooleanClause.Occur.MUST);//true,  false);
        q.add(new TermQuery(new Term("data", "5"  )), BooleanClause.Occur.SHOULD);//false, false);
        q.add(new TermQuery(new Term("data", "4"  )), BooleanClause.Occur.SHOULD);//false, false);
        q.add(new TermQuery(new Term("data", "3"  )), BooleanClause.Occur.MUST_NOT);//false, true );
        q.add(new TermQuery(new Term("data", "2"  )), BooleanClause.Occur.SHOULD);//false, false);
        q.add(new TermQuery(new Term("data", "1"  )), BooleanClause.Occur.SHOULD);//false, false);
        q.add(new TermQuery(new Term("data", "C"  )), BooleanClause.Occur.MUST_NOT);//false, true );

        q.setMinimumNumberShouldMatch(3); // 3 of 4 optional 

        verifyNrHits(q, 1);
    }

    public void testMinHigherThenNumOptional() throws Exception {

        /* two required, two prohibited, some optional */
        BooleanQuery q = new BooleanQuery();
        q.add(new TermQuery(new Term("all",  "all")), BooleanClause.Occur.MUST);//true,  false);
        q.add(new TermQuery(new Term("data", "6"  )), BooleanClause.Occur.MUST);//true,  false);
        q.add(new TermQuery(new Term("data", "5"  )), BooleanClause.Occur.SHOULD);//false, false);
        q.add(new TermQuery(new Term("data", "4"  )), BooleanClause.Occur.SHOULD);//false, false);
        q.add(new TermQuery(new Term("data", "3"  )), BooleanClause.Occur.MUST_NOT);//false, true );
        q.add(new TermQuery(new Term("data", "2"  )), BooleanClause.Occur.SHOULD);//false, false);
        q.add(new TermQuery(new Term("data", "1"  )), BooleanClause.Occur.SHOULD);//false, false);
        q.add(new TermQuery(new Term("data", "C"  )), BooleanClause.Occur.MUST_NOT);//false, true );

        q.setMinimumNumberShouldMatch(90); // 90 of 4 optional ?!?!?!

        verifyNrHits(q, 0);
    }

    public void testMinEqualToNumOptional() throws Exception {

        /* two required, two optional */
        BooleanQuery q = new BooleanQuery();
        q.add(new TermQuery(new Term("all", "all" )), BooleanClause.Occur.SHOULD);//false, false);
        q.add(new TermQuery(new Term("data", "6"  )), BooleanClause.Occur.MUST);//true,  false);
        q.add(new TermQuery(new Term("data", "3"  )), BooleanClause.Occur.MUST);//true,  false);
        q.add(new TermQuery(new Term("data", "2"  )), BooleanClause.Occur.SHOULD);//false, false);

        q.setMinimumNumberShouldMatch(2); // 2 of 2 optional 

        verifyNrHits(q, 1);
    }

    public void testOneOptionalEqualToMin() throws Exception {

        /* two required, one optional */
        BooleanQuery q = new BooleanQuery();
        q.add(new TermQuery(new Term("all", "all" )), BooleanClause.Occur.MUST);//true,  false);
        q.add(new TermQuery(new Term("data", "3"  )), BooleanClause.Occur.SHOULD);//false, false);
        q.add(new TermQuery(new Term("data", "2"  )), BooleanClause.Occur.MUST);//true,  false);

        q.setMinimumNumberShouldMatch(1); // 1 of 1 optional 

        verifyNrHits(q, 1);
    }

    public void testNoOptionalButMin() throws Exception {

        /* two required, no optional */
        BooleanQuery q = new BooleanQuery();
        q.add(new TermQuery(new Term("all", "all" )), BooleanClause.Occur.MUST);//true,  false);
        q.add(new TermQuery(new Term("data", "2"  )), BooleanClause.Occur.MUST);//true,  false);

        q.setMinimumNumberShouldMatch(1); // 1 of 0 optional 

        verifyNrHits(q, 0);
    }

    public void testNoOptionalButMin2() throws Exception {

        /* one required, no optional */
        BooleanQuery q = new BooleanQuery();
        q.add(new TermQuery(new Term("all", "all" )), BooleanClause.Occur.MUST);//true,  false);

        q.setMinimumNumberShouldMatch(1); // 1 of 0 optional 

        verifyNrHits(q, 0);
    }

    public void testRandomQueries() throws Exception {
      String field="data";
      String[] vals = {"1","2","3","4","5","6","A","Z","B","Y","Z","X","foo"};
      int maxLev=4;

      // callback object to set a random setMinimumNumberShouldMatch
      TestBoolean2.Callback minNrCB = new TestBoolean2.Callback() {
        public void postCreate(BooleanQuery q) {
          BooleanClause[] c =q.getClauses();
          int opt=0;
          for (int i=0; i<c.length;i++) {
            if (c[i].getOccur() == BooleanClause.Occur.SHOULD) opt++;
          }
          q.setMinimumNumberShouldMatch(random.nextInt(opt+2));
        }
      };



      // increase number of iterations for more complete testing      
      int num = 50 * RANDOM_MULTIPLIER;
      for (int i=0; i<num; i++) {
<<<<<<< HEAD
        int lev = rnd.nextInt(maxLev);
        final long seed = rnd.nextLong();
=======
        int lev = random.nextInt(maxLev);
        final long seed = random.nextLong();
>>>>>>> 2ede77ba
        BooleanQuery q1 = TestBoolean2.randBoolQuery(new Random(seed), true, lev, field, vals, null);
        // BooleanQuery q2 = TestBoolean2.randBoolQuery(new Random(seed), lev, field, vals, minNrCB);
        BooleanQuery q2 = TestBoolean2.randBoolQuery(new Random(seed), true, lev, field, vals, null);
        // only set minimumNumberShouldMatch on the top level query since setting
        // at a lower level can change the score.
        minNrCB.postCreate(q2);

        // Can't use Hits because normalized scores will mess things
        // up.  The non-sorting version of search() that returns TopDocs
        // will not normalize scores.
        TopDocs top1 = s.search(q1,null,100);
        TopDocs top2 = s.search(q2,null,100);
        if (i < 100) {
          QueryUtils.check(random, q1,s);
          QueryUtils.check(random, q2,s);
        }
        // The constrained query
        // should be a superset to the unconstrained query.
        if (top2.totalHits > top1.totalHits) {
          fail("Constrained results not a subset:\n"
                        + CheckHits.topdocsString(top1,0,0)
                        + CheckHits.topdocsString(top2,0,0)
                        + "for query:" + q2.toString());
        }

        for (int hit=0; hit<top2.totalHits; hit++) {
          int id = top2.scoreDocs[hit].doc;
          float score = top2.scoreDocs[hit].score;
          boolean found=false;
          // find this doc in other hits
          for (int other=0; other<top1.totalHits; other++) {
            if (top1.scoreDocs[other].doc == id) {
              found=true;
              float otherScore = top1.scoreDocs[other].score;
              // check if scores match
              if (Math.abs(otherScore-score)>1.0e-6f) {
                        fail("Doc " + id + " scores don't match\n"
                + CheckHits.topdocsString(top1,0,0)
                + CheckHits.topdocsString(top2,0,0)
                + "for query:" + q2.toString());
              }
            }
          }

          // check if subset
          if (!found) fail("Doc " + id + " not found\n"
                + CheckHits.topdocsString(top1,0,0)
                + CheckHits.topdocsString(top2,0,0)
                + "for query:" + q2.toString());
        }
      }
      // System.out.println("Total hits:"+tot);
    }



    protected void printHits(String test, ScoreDoc[] h, Searcher searcher) throws Exception {

        System.err.println("------- " + test + " -------");

        DecimalFormat f = new DecimalFormat("0.000000");

        for (int i = 0; i < h.length; i++) {
            Document d = searcher.doc(h[i].doc);
            float score = h[i].score;
            System.err.println("#" + i + ": " + f.format(score) + " - " +
                               d.get("id") + " - " + d.get("data"));
        }
    }
}<|MERGE_RESOLUTION|>--- conflicted
+++ resolved
@@ -32,10 +32,6 @@
  */
 public class TestBooleanMinShouldMatch extends LuceneTestCase {
 
-<<<<<<< HEAD
-    private Random rnd;
-=======
->>>>>>> 2ede77ba
     private Directory index;
     private IndexReader r;
     private IndexSearcher s;
@@ -44,11 +40,6 @@
     public void setUp() throws Exception {
         super.setUp();
 
-<<<<<<< HEAD
-        rnd = newRandom();
-        
-=======
->>>>>>> 2ede77ba
         String[] data = new String [] {
             "A 1 2 3 4 5 6",
             "Z       4 5 6",
@@ -60,13 +51,8 @@
             "X       4 5 6"
         };
 
-<<<<<<< HEAD
-        index = new RAMDirectory();
-        RandomIndexWriter w = new RandomIndexWriter(rnd, index);
-=======
         index = newDirectory();
         RandomIndexWriter w = new RandomIndexWriter(random, index);
->>>>>>> 2ede77ba
 
         for (int i = 0; i < data.length; i++) {
             Document doc = new Document();
@@ -85,11 +71,7 @@
     }
     
     @Override
-<<<<<<< HEAD
-    protected void tearDown() throws Exception {
-=======
     public void tearDown() throws Exception {
->>>>>>> 2ede77ba
       s.close();
       r.close();
       index.close();
@@ -332,13 +314,8 @@
       // increase number of iterations for more complete testing      
       int num = 50 * RANDOM_MULTIPLIER;
       for (int i=0; i<num; i++) {
-<<<<<<< HEAD
-        int lev = rnd.nextInt(maxLev);
-        final long seed = rnd.nextLong();
-=======
         int lev = random.nextInt(maxLev);
         final long seed = random.nextLong();
->>>>>>> 2ede77ba
         BooleanQuery q1 = TestBoolean2.randBoolQuery(new Random(seed), true, lev, field, vals, null);
         // BooleanQuery q2 = TestBoolean2.randBoolQuery(new Random(seed), lev, field, vals, minNrCB);
         BooleanQuery q2 = TestBoolean2.randBoolQuery(new Random(seed), true, lev, field, vals, null);
