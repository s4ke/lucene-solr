--- conflicted
+++ resolved
@@ -61,13 +61,8 @@
   }
 
   @Override
-<<<<<<< HEAD
-  protected FilteredTermsEnum getTermsEnum(IndexReader reader) throws IOException {
-    return new RegexTermsEnum(reader, term, regexImpl);
-=======
   protected FilteredTermsEnum getTermsEnum(Terms terms, AttributeSource atts) throws IOException {
     return new RegexTermsEnum(terms.iterator(), term, regexImpl);
->>>>>>> 2ede77ba
   }
 
   @Override
